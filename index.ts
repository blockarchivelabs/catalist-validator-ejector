import fs from 'fs/promises'

import { ethers } from 'ethers'
import bls from '@chainsafe/bls'

import dotenv from 'dotenv'
import { pollingLastBlocksDurationSeconds, serveMetrics } from './lib/prom'

dotenv.config()

const {
  EXECUTION_NODE,
  CONSENSUS_NODE,
  CONTRACT_ADDRESS,
  OPERATOR_ID,
  BLOCKS_PRELOAD,
  BLOCKS_LOOP,
  SLEEP,
  MESSAGES_LOCATION,
<<<<<<< HEAD
  RUN_METRICS,
  METRICS_PORT
=======
  DRY_RUN,
>>>>>>> 436eaf0f
} = process.env

process.on('SIGINT', () => {
  console.info('Shutting down')
  process.exit(0)
})

import { ssz } from '@lodestar/types'
import { fromHex, toHexString } from '@lodestar/utils'
import { DOMAIN_VOLUNTARY_EXIT } from '@lodestar/params'
import { computeDomain, computeSigningRoot } from '@lodestar/state-transition'

const sleep = (seconds: number) =>
  new Promise((resolve) => setTimeout(resolve, seconds * 1000))

type ExitMessage = {
  message: {
    epoch: string
    validator_index: string
  }
  signature: string
}

type EthDoExitMessage = {
  exit: ExitMessage
  fork_version: string
}

const provider = new ethers.providers.JsonRpcProvider(EXECUTION_NODE)
const abi = JSON.parse((await fs.readFile('ValidatorExitBus.json')).toString())
const contract = new ethers.Contract(CONTRACT_ADDRESS, abi, provider)
const lastBlock = (await provider.getBlock('finalized')).number

const loadMessages = async () => {
  const folder = await fs.readdir(MESSAGES_LOCATION)
  const messages: (ExitMessage | EthDoExitMessage)[] = []
  for (const file of folder) {
    const read = await fs.readFile(`${MESSAGES_LOCATION}/${file}`)
    const parsed = JSON.parse(read.toString())
    // Accounting for both ethdo and raw formats
    messages.push(parsed.exit ? parsed.exit : parsed)
  }
  return messages as ExitMessage[]
}

const verifyMessages = async (messages: ExitMessage[]): Promise<void> => {
  const genesis = await getGenesis()
  const state = await getState()

  for (const m of messages) {
    const { message, signature: rawSignature } = m
    const { validator_index: validatorIndex, epoch } = message

    const pubKey = fromHex(await getValidatorPubkey(validatorIndex))
    const signature = fromHex(rawSignature)

    const GENESIS_VALIDATORS_ROOT = fromHex(genesis.genesis_validators_root)
    const CURRENT_FORK = fromHex(state.current_version)
    const PREVIOUS_FORK = fromHex(state.previous_version)

    const verifyFork = (fork: Uint8Array) => {
      const domain = computeDomain(
        DOMAIN_VOLUNTARY_EXIT,
        fork,
        GENESIS_VALIDATORS_ROOT
      )

      const parsedExit = {
        epoch: parseInt(epoch),
        validatorIndex: parseInt(validatorIndex),
      }

      const signingRoot = computeSigningRoot(
        ssz.phase0.VoluntaryExit,
        parsedExit,
        domain
      )

      const isValid = bls.verify(pubKey, signingRoot, signature)

      console.debug(
        `Singature ${
          isValid ? 'valid' : 'invalid'
        } for validator ${validatorIndex} for fork ${toHexString(fork)}`
      )

      return isValid
    }

    let isValid = false

    isValid = verifyFork(CURRENT_FORK)
    if (!isValid) isValid = verifyFork(PREVIOUS_FORK)

    if (!isValid)
      console.error(`Invalid signature for validator ${validatorIndex}`)
  }
}

const getGenesis = async () => {
  const req = await fetch(CONSENSUS_NODE + '/eth/v1/beacon/genesis')
  const res = await req.json()

  type GenesisData = {
    genesis_time: string
    genesis_validators_root: string
    genesis_fork_version: string
  }
  const genesis: GenesisData = res.data
  console.debug('Fetched genesis data')
  return genesis
}

const getState = async () => {
  const req = await fetch(
    CONSENSUS_NODE + '/eth/v1/beacon/states/finalized/fork'
  )
  const res = await req.json()

  type StateData = {
    previous_version: string
    current_version: string
    epoch: string
  }
  const state: StateData = res.data
  console.debug('Fetched state data')
  return state
}

const getValidatorIndex = async (pubKey: string) => {
  const req = await fetch(
    CONSENSUS_NODE + '/eth/v1/beacon/states/finalized/validators/' + pubKey
  )
  const res = await req.json()

  const validatorIndex = res.data.index
  console.debug(`Validator index for ${pubKey} is ${validatorIndex}`)
  return validatorIndex
}

const getValidatorPubkey = async (validatorIndex: string) => {
  const req = await fetch(
    CONSENSUS_NODE +
      '/eth/v1/beacon/states/finalized/validators/' +
      validatorIndex
  )
  const res = await req.json()

  const pubKey: string = res.data.validator.pubkey
  console.debug(`Validator pubkey for ${validatorIndex} is ${pubKey}`)
  return pubKey
}

const loadAndProcess = async (
  messages: ExitMessage[],
  eventsNumber: number
) => {
  const end = pollingLastBlocksDurationSeconds.startTimer()
  const events = await loadEvents(eventsNumber)
  console.debug(`Loaded ${events.length} events`)
  const filteredEvents = filterEvents(events)
  console.debug(`Filtered to ${filteredEvents.length} for us`)

  for (const event of filteredEvents) {
    console.debug(`Handling exit for ${event.args.validatorPubkey}`)
    await processExit(messages, event.args.validatorPubkey)
  }
  end({ eventsNumber })
}

const loadEvents = async (blocksBehind: number) => {
  const filter = contract.filters['ValidatorExitRequest'](null, OPERATOR_ID)
  const startBlock = lastBlock - blocksBehind
  const logs = await contract.queryFilter(filter, startBlock, lastBlock)
  return logs
}

const filterEvents = (events: ethers.Event[]) =>
  events.filter((event) => event.args.nodeOperatorId.toString() === OPERATOR_ID)

const isExiting = async (pubkey: string) => {
  const req = await fetch(
    CONSENSUS_NODE + '/eth/v1/beacon/states/finalized/validators/' + pubkey
  )
  const res = await req.json()

  switch (res.data.status) {
    case 'active_exiting':
      console.debug('Validator is exiting already, skipping')
      return true
    case 'exited_unslashed':
      console.debug('Validator has exited already, skipping')
      return true
    case 'exited_slashed':
      console.debug('Validator has exited already, skipping')
      return true
    case 'withdrawal_possible': // already exited
      console.debug('Validator has exited already, skipping')
      return true
    case 'withdrawal_done': // already exited
      console.debug('Validator has exited already, skipping')
      return true
    default:
      console.debug('Validator is not exiting yet')
      return false
  }
}

const processExit = async (messages: ExitMessage[], pubKey: string) => {
  if (await isExiting(pubKey)) return

  const validatorIndex = await getValidatorIndex(pubKey)
  const message = messages.find(
    (msg) => msg.message.validator_index === validatorIndex
  )

  if (!message) {
    console.error(
      'Validator needs to be exited but required message was not found / accessible!'
    )
    return
  }

  try {
    await sendExitRequest(message)
    console.log('Message sent successfully to exit', pubKey)
  } catch (e) {
    console.log(
      'Request to consensus node failed with',
      e instanceof Error ? e.message : e
    )
  }
}

const sendExitRequest = async (message: ExitMessage) => {
  if (DRY_RUN.toLowerCase() === 'true') {
    console.info('Not sending an exit in a dry run mode')
    return
  }

  const req = await fetch(
    CONSENSUS_NODE + '/eth/v1/beacon/pool/voluntary_exits',
    {
      method: 'POST',
      headers: { 'Content-Type': 'application/json' },
      body: JSON.stringify(message),
    }
  )

  if (!req.ok) {
    const message = (await req.json()).message
    throw new Error(message)
  }
}

if (RUN_METRICS && METRICS_PORT) {
    serveMetrics(parseInt(METRICS_PORT, 10))
}

console.log(`Loading messages from ${MESSAGES_LOCATION}`)
const messages = await loadMessages()
console.log(`Loaded ${messages.length} messages`)
await verifyMessages(messages)
console.log('Validated messages')

console.log(`Starting, searching only for requests for operator ${OPERATOR_ID}`)

console.log(`Fetching historical events for ${BLOCKS_PRELOAD} blocks`)
await loadAndProcess(messages, parseInt(BLOCKS_PRELOAD))
await sleep(parseInt(SLEEP))

console.log('Starting a polling loop for new data')
do {
  console.log(`Polling ${BLOCKS_LOOP} last blocks for events`)
  await loadAndProcess(messages, parseInt(BLOCKS_LOOP))
  console.log(`Sleeping for ${SLEEP} seconds`)
  await sleep(parseInt(SLEEP))
} while (true)<|MERGE_RESOLUTION|>--- conflicted
+++ resolved
@@ -17,12 +17,9 @@
   BLOCKS_LOOP,
   SLEEP,
   MESSAGES_LOCATION,
-<<<<<<< HEAD
   RUN_METRICS,
   METRICS_PORT
-=======
   DRY_RUN,
->>>>>>> 436eaf0f
 } = process.env
 
 process.on('SIGINT', () => {
