{
  "name": "validator-ejector",
  "version": "1.0.0",
  "main": "index.js",
  "license": "MIT",
  "dependencies": {
    "dotenv": "16.0.3",
    "ethers": "5.7.2",
    "prom-client": "^14.1.0",
    "ts-node": "10.9.1",
    "typescript": "4.8.4"
  },
  "type": "module",
  "scripts": {
    "start": "ts-node index.ts",
    "start:prom-only": "ts-node lib/prom.ts"
  },
  "devDependencies": {
<<<<<<< HEAD
    "@types/node": "^18.11.9"
=======
    "@types/node": "18.11.9",
    "prettier": "2.8.0"
>>>>>>> 20836c9b
  }
}<|MERGE_RESOLUTION|>--- conflicted
+++ resolved
@@ -16,11 +16,7 @@
     "start:prom-only": "ts-node lib/prom.ts"
   },
   "devDependencies": {
-<<<<<<< HEAD
-    "@types/node": "^18.11.9"
-=======
     "@types/node": "18.11.9",
     "prettier": "2.8.0"
->>>>>>> 20836c9b
   }
 }